<?xml version="1.0"?>
<package format="3">
  <name>dingo_robot</name>
  <version>0.2.0</version>
  <description>Metapackage of software to install on Dingo.</description>

  <maintainer email="tbaltovski@clearpathrobotics.com">Tony Baltovski</maintainer>
  <author email="tbaltovski@clearpathrobotics.com">Tony Baltovski</author>

  <license>BSD</license>

  <buildtool_depend>ament_cmake</buildtool_depend>

<<<<<<< HEAD
  <exec_depend>dingo_bringup</exec_depend>
=======
  <run_depend>dingo_bringup</run_depend>
  <run_depend>dingo_tests</run_depend>
  <!-- Removed dependency on firmware for now. -->
  <!-- <run_depend>dingo_firmware</run_depend> -->
>>>>>>> a2b009da

  <export>
    <build_type>ament_cmake</build_type>
  </export>
</package><|MERGE_RESOLUTION|>--- conflicted
+++ resolved
@@ -11,14 +11,7 @@
 
   <buildtool_depend>ament_cmake</buildtool_depend>
 
-<<<<<<< HEAD
   <exec_depend>dingo_bringup</exec_depend>
-=======
-  <run_depend>dingo_bringup</run_depend>
-  <run_depend>dingo_tests</run_depend>
-  <!-- Removed dependency on firmware for now. -->
-  <!-- <run_depend>dingo_firmware</run_depend> -->
->>>>>>> a2b009da
 
   <export>
     <build_type>ament_cmake</build_type>
